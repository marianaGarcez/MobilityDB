--- conflicted
+++ resolved
@@ -38,11 +38,7 @@
 src/TimeAnalyze.c
 src/TnumberSelFuncs.c
 src/WAggregateFuncs.c
-<<<<<<< HEAD
         )
-=======
-        include/TimeSelFuncs.h)
->>>>>>> 13cfc974
 
 set(SQL
 src/sql/00_Catalog.in.sql
