--- conflicted
+++ resolved
@@ -7,21 +7,9 @@
  * Portions Copyright (c) 2019, Esteban Zimanyi, Mahmoud Sakr, Mohamed Bakli,
  * 		Universite Libre de Bruxelles
  *
- * Portions Copyright (c) 2019, Esteban Zimanyi, Mahmoud Sakr, Mohamed Bakli,
- * 		Universite Libre de Bruxelles
  * Portions Copyright (c) 1996-2019, PostgreSQL Global Development Group
  * Portions Copyright (c) 1994, Regents of the University of California
  *
-<<<<<<< HEAD
- *
- * IDENTIFICATION
- *	include/TemporalAnalyze.h
- *
- *****************************************************************************/
-
-#ifndef MOBILITYDB_TEMPANALYZE_COMMON_UTILITIES_H
-#define MOBILITYDB_TEMPANALYZE_COMMON_UTILITIES_H
-=======
  *****************************************************************************/
 #ifndef __TEMPORALANALYZE_H__
 #define __TEMPORALANALYZE_H__
@@ -47,16 +35,6 @@
 #include "SpatialFuncs.h"
 #include "assert.h"
 #include "OidCache.h"
->>>>>>> 13cfc974
-
-/**
-* The dimensions of temporal types our code can handle.
-* We'll use this to determine which part of our types
-* should have statistics
-*/
-#define TEMPORAL_STATISTIC	1
-#define TNUMBER_STATISTIC	2
-#define TPOINT_STATISTIC	3
 
 /**
 * The dimensions of temporal types our code can handle.
@@ -69,61 +47,75 @@
 
 /* Extra data for compute_stats function */
 typedef struct {
-	/* Information about array element type */
-	Oid type_id;			/* element type's OID */
-	Oid eq_opr;				/* default equality operator's OID */
-	bool typbyval;			/* physical properties of element type */
-	int16 typlen;
-	char typalign;
+    /* Information about array element type */
+    Oid type_id;			/* element type's OID */
+    Oid eq_opr;				/* default equality operator's OID */
+    bool typbyval;			/* physical properties of element type */
+    int16 typlen;
+    char typalign;
 
-	/* Information about the value part of array element */
-	Oid value_type_id;		/* element type's OID */
-	Oid value_eq_opr;		/* default equality operator's OID */
-	bool value_typbyval;	/* physical properties of element type */
-	int16 value_typlen;
-	char value_typalign;
+    /* Information about the value part of array element */
+    Oid value_type_id;		/* element type's OID */
+    Oid value_eq_opr;		/* default equality operator's OID */
+    bool value_typbyval;	/* physical properties of element type */
+    int16 value_typlen;
+    char value_typalign;
 
-	/* Information about the temporal part of array element */
-	Oid temporal_type_id;	/* element type's OID */
-	Oid temporal_eq_opr;	/* default equality operator's OID */
-	bool temporal_typbyval;	/* physical properties of element type */
-	int16 temporal_typlen;
-	char temporal_typalign;
+    /* Information about the temporal part of array element */
+    Oid temporal_type_id;	/* element type's OID */
+    Oid temporal_eq_opr;	/* default equality operator's OID */
+    bool temporal_typbyval;	/* physical properties of element type */
+    int16 temporal_typlen;
+    char temporal_typalign;
 
-	/*
-	 * Lookup data for element type's comparison and hash functions (these are
-	 * in the type's typcache entry, which we expect to remain valid over the
-	 * lifespan of the ANALYZE run)
-	 */
-	FmgrInfo *cmp;
-	FmgrInfo *hash;
-	FmgrInfo *value_cmp;
-	FmgrInfo *value_hash;
-	FmgrInfo *temporal_cmp;
-	FmgrInfo *temporal_hash;
+    /*
+     * Lookup data for element type's comparison and hash functions (these are
+     * in the type's typcache entry, which we expect to remain valid over the
+     * lifespan of the ANALYZE run)
+     */
+    FmgrInfo *cmp;
+    FmgrInfo *hash;
+    FmgrInfo *value_cmp;
+    FmgrInfo *value_hash;
+    FmgrInfo *temporal_cmp;
+    FmgrInfo *temporal_hash;
 
-	/* Saved state from std_typanalyze() */
-	AnalyzeAttrComputeStatsFunc std_compute_stats;
-	void *std_extra_data;
+    /* Saved state from std_typanalyze() */
+    AnalyzeAttrComputeStatsFunc std_compute_stats;
+    void *std_extra_data;
 } TemporalArrayAnalyzeExtraData;
 
 /* A hash table entry for the Lossy Counting algorithm */
 typedef struct
 {
-	Datum		key; 	 	 	/* This is 'e' from the LC algorithm. */
-	int			frequency; 	  /* This is 'f'. */
-	int			delta; 	 	  /* And this is 'delta'. */
-	int			last_container; /* For de-duplication of array elements. */
+    Datum		key; 	 	 	/* This is 'e' from the LC algorithm. */
+    int			frequency; 	  /* This is 'f'. */
+    int			delta; 	 	  /* And this is 'delta'. */
+    int			last_container; /* For de-duplication of array elements. */
 } TrackItem;
 
 /* A hash table entry for distinct-elements counts */
 typedef struct
 {
-	int			count; 	 	  /* Count of distinct elements in an array */
-	int			frequency; 	  /* Number of arrays seen with this count */
+    int			count; 	 	  /* Count of distinct elements in an array */
+    int			frequency; 	  /* Number of arrays seen with this count */
 } DECountItem;
 
-<<<<<<< HEAD
+/*
+ * Extra information used by the default analysis routines
+ */
+typedef struct
+{
+    int         count;          /* # of duplicates */
+    int         first;          /* values[] index of first occurrence */
+} ScalarMCVItem;
+
+typedef struct
+{
+    SortSupport ssup;
+    int        *tupnoLink;
+} CompareScalarsContext;
+
 extern Datum temporal_analyze_internal(VacAttrStats *stats, int durationType, int temporalType);
 
 /*****************************************************************************
@@ -132,86 +124,33 @@
 
 extern void temporal_info(VacAttrStats *stats);
 extern void temporal_extra_info(VacAttrStats *stats, int durationType);
-=======
-/*
- * Extra information used by the default analysis routines
- */
-typedef struct
-{
-	int         count;          /* # of duplicates */
-	int         first;          /* values[] index of first occurrence */
-} ScalarMCVItem;
-
-typedef struct
-{
-	SortSupport ssup;
-	int        *tupnoLink;
-} CompareScalarsContext;
-
-extern Datum temporal_analyze_internal(VacAttrStats *stats, int durationType, int temporalType);
->>>>>>> 13cfc974
-
-/*****************************************************************************
- * Statistics information for Temporal types
- *****************************************************************************/
-
-<<<<<<< HEAD
-extern void temporalinst_compute_stats(VacAttrStats *stats, AnalyzeAttrFetchFunc fetchfunc,
- 	 	 	 	 	 	 	 	 	  int samplerows, double totalrows);
-extern void tnumberinst_compute_stats(VacAttrStats *stats, AnalyzeAttrFetchFunc fetchfunc,
- 	 	 	 	 	 	 	 	 	 	 	  int samplerows, double totalrows);
-=======
-extern void temporal_info(VacAttrStats *stats);
-extern void temporal_extra_info(VacAttrStats *stats, int durationType);
->>>>>>> 13cfc974
 
 /*****************************************************************************
  * Statistics functions for TemporalInst type
  *****************************************************************************/
 
-<<<<<<< HEAD
-extern void temporali_compute_stats(VacAttrStats *stats, AnalyzeAttrFetchFunc fetchfunc,
-									  int samplerows, double totalrows);
-extern void tnumberi_compute_stats(VacAttrStats *stats, AnalyzeAttrFetchFunc fetchfunc,
-											  int samplerows, double totalrows);
-=======
 extern void temporalinst_compute_stats(VacAttrStats *stats, AnalyzeAttrFetchFunc fetchfunc,
-									   int samplerows, double totalrows);
+                                       int samplerows, double totalrows);
 extern void tnumberinst_compute_stats(VacAttrStats *stats, AnalyzeAttrFetchFunc fetchfunc,
-									  int samplerows, double totalrows);
+                                      int samplerows, double totalrows);
 
 /*****************************************************************************
  * Statistics functions for TemporalI type
  *****************************************************************************/
 
 extern void temporali_compute_stats(VacAttrStats *stats, AnalyzeAttrFetchFunc fetchfunc,
-									int samplerows, double totalrows);
+                                    int samplerows, double totalrows);
 extern void tnumberi_compute_stats(VacAttrStats *stats, AnalyzeAttrFetchFunc fetchfunc,
-								   int samplerows, double totalrows);
->>>>>>> 13cfc974
+                                   int samplerows, double totalrows);
 
 /*****************************************************************************
  * Statistics functions for Trajectory types (TemporalSeq and TemporalS)
  *****************************************************************************/
 
 extern void temporals_compute_stats(VacAttrStats *stats, AnalyzeAttrFetchFunc fetchfunc,
-<<<<<<< HEAD
- 	 	 	 	 	 	 	 	 	 	   int samplerows, double totalrows);
+                                    int samplerows, double totalrows);
 extern void tnumbers_compute_stats(VacAttrStats *stats, AnalyzeAttrFetchFunc fetchfunc,
-									 int samplerows, double totalrows);
-
-/*****************************************************************************
- * Statistics functions for TPOINT types
- *****************************************************************************/
-
-extern Datum tpoint_analyze_internal(VacAttrStats *stats, int durationType);
-extern void tpoint_compute_stats(VacAttrStats *stats, AnalyzeAttrFetchFunc fetchfunc,
-								 int samplerows, double totalrows);
-=======
-									int samplerows, double totalrows);
-extern void tnumbers_compute_stats(VacAttrStats *stats, AnalyzeAttrFetchFunc fetchfunc,
-								   int samplerows, double totalrows);
->>>>>>> 13cfc974
+                                   int samplerows, double totalrows);
 
 /*****************************************************************************
  * Comparison functions for different data types
@@ -236,29 +175,17 @@
  *****************************************************************************/
 
 extern HeapTuple remove_temporaldim(HeapTuple tuple, TupleDesc tupDesc, int attrNum, Oid attrtypid,
-<<<<<<< HEAD
- 	 	 	 	 	 	 	 	 	bool geom, Datum value);
-=======
-									bool geom, Datum value);
->>>>>>> 13cfc974
+                                    bool geom, Datum value);
 extern Period* get_temporal_bbox(Datum value, Oid oid);
 extern TBOX get_tnumber_bbox(Datum value, Oid oid);
 extern STBOX get_tpoint_bbox(Datum value, Oid oid);
 extern void tbox_deserialize(TBOX box, RangeBound *lowerdim1, RangeBound *upperdim1,
-<<<<<<< HEAD
-							PeriodBound *lowerdim2, PeriodBound *upperdim2);
+                             PeriodBound *lowerdim2, PeriodBound *upperdim2);
 extern void stbox_deserialize(STBOX box, RangeBound *lowerdim1, RangeBound *upperdim1,
-							 RangeBound *lowerdim2, RangeBound *upperdim2,
-							  RangeBound *lowerdim3, RangeBound *upperdim3,
-							  PeriodBound *lowerdim4, PeriodBound *upperdim4);
+                              RangeBound *lowerdim2, RangeBound *upperdim2,
+                              RangeBound *lowerdim3, RangeBound *upperdim3,
+                              PeriodBound *lowerdim4, PeriodBound *upperdim4);
 
 #endif //MOBILITYDB_TEMPANALYZE_COMMON_UTILITIES_H
-=======
-							 PeriodBound *lowerdim2, PeriodBound *upperdim2);
-extern void stbox_deserialize(STBOX box, RangeBound *lowerdim1, RangeBound *upperdim1,
-							  RangeBound *lowerdim2, RangeBound *upperdim2,
-							  RangeBound *lowerdim3, RangeBound *upperdim3,
-							  PeriodBound *lowerdim4, PeriodBound *upperdim4);
->>>>>>> 13cfc974
 
 /*****************************************************************************/