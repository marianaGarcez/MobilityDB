/*****************************************************************************
 *
 * temporal_aggfuncs.c
 *    Temporal aggregate functions
 *
 * This MobilityDB code is provided under The PostgreSQL License.
 *
 * Copyright (c) 2020, Université libre de Bruxelles and MobilityDB contributors
 *
 * Permission to use, copy, modify, and distribute this software and its documentation for any purpose, without fee, and without a written agreement is hereby
 * granted, provided that the above copyright notice and this paragraph and the following two paragraphs appear in all copies.
 *
 * IN NO EVENT SHALL UNIVERSITE LIBRE DE BRUXELLES BE LIABLE TO ANY PARTY FOR DIRECT, INDIRECT, SPECIAL, INCIDENTAL, OR CONSEQUENTIAL DAMAGES, INCLUDING LOST
 * PROFITS, ARISING OUT OF THE USE OF THIS SOFTWARE AND ITS DOCUMENTATION, EVEN IF UNIVERSITE LIBRE DE BRUXELLES HAS BEEN ADVISED OF THE POSSIBILITY OF SUCH
 * DAMAGE.
 *
 * UNIVERSITE LIBRE DE BRUXELLES SPECIFICALLY DISCLAIMS ANY WARRANTIES, INCLUDING, BUT NOT LIMITED TO, THE IMPLIED WARRANTIES OF MERCHANTABILITY AND FITNESS
 * FOR A PARTICULAR PURPOSE. THE SOFTWARE PROVIDED HEREUNDER IS ON AN "AS IS" BASIS, AND UNIVERSITE LIBRE DE BRUXELLES HAS NO OBLIGATIONS TO PROVIDE
 * MAINTENANCE, SUPPORT, UPDATES, ENHANCEMENTS, OR MODIFICATIONS. 
 *
 *****************************************************************************/

#include "temporal_aggfuncs.h"

#include <assert.h>
#include <math.h>
#include <string.h>
#include <catalog/pg_collation.h>
#include <libpq/pqformat.h>
#include <utils/timestamp.h>
#include <executor/spi.h>
#include <gsl/gsl_rng.h>

#include "period.h"
#include "timeops.h"
#include "temporaltypes.h"
#include "oidcache.h"
#include "temporal_util.h"
#include "tbool_boolops.h"
#include "temporal_boxops.h"
#include "doublen.h"

static TInstant **
tinstant_tagg(TInstant **instants1, int count1, TInstant **instants2,
  int count2, Datum (*func)(Datum, Datum), int *newcount);
static TSequence **
tsequence_tagg(TSequence **sequences1, int count1, TSequence **sequences2,
  int count2, Datum (*func)(Datum, Datum), bool crossings, int *newcount);

/*****************************************************************************
 * Functions manipulating skip lists
 *****************************************************************************/

/**
 * Switch to the memory context for aggregation
 */
static MemoryContext
set_aggregation_context(FunctionCallInfo fcinfo)
{
  MemoryContext ctx;
  if (!AggCheckCallContext(fcinfo, &ctx))
    ereport(ERROR, (errcode(ERRCODE_INTERNAL_ERROR),
        errmsg("Operation not supported")));
  return  MemoryContextSwitchTo(ctx);
}

/**
 * Switch to the given memory context
 */
static void
unset_aggregation_context(MemoryContext ctx)
{
  MemoryContextSwitchTo(ctx);
  return;
}

/**
 * Allocate memory for the skiplist
 */
static int
skiplist_alloc(FunctionCallInfo fcinfo, SkipList *list)
{
  list->length ++;
  if (! list->freecount)
  {
    /* No free list, give first available entry */
    if (list->next >= list->capacity)
    {
      /* No more capacity, let's grow */
      list->capacity <<= SKIPLIST_GROW;
      MemoryContext ctx = set_aggregation_context(fcinfo);
      list->elems = repalloc(list->elems, sizeof(Elem) * list->capacity);
      unset_aggregation_context(ctx);
    }
    list->next ++;
    return list->next - 1;
  }
  else
  {
    list->freecount --;
    return list->freed[list->freecount];
  }
}

/**
 * Free memory for the skiplist
 */
static void
skiplist_free(FunctionCallInfo fcinfo, SkipList *list, int cur)
{
  if (! list->freed)
  {
    list->freecap = SKIPLIST_INITIAL_FREELIST;
    MemoryContext ctx = set_aggregation_context(fcinfo);
    list->freed = palloc(sizeof(int) * list->freecap);
    unset_aggregation_context(ctx);
  }
  else if (list->freecount == list->freecap)
  {
    list->freecap <<= 1;
    MemoryContext ctx = set_aggregation_context(fcinfo);
    list->freed = repalloc(list->freed, sizeof(int) * list->freecap);
    unset_aggregation_context(ctx);
  }
  list->freed[list->freecount ++] = cur;
  list->length --;
  return;
}

/**
 * Enumeration for the relative position of a given element into a skiplist
 */
typedef enum
{
  BEFORE,
  DURING,
  AFTER
} RelativeTimePos;

/**
 * Detarmine the relative position of the two timestamps
 */
static RelativeTimePos
pos_timestamp_timestamp(TimestampTz t1, TimestampTz t)
{
  int32 cmp = timestamp_cmp_internal(t1, t);
  if (cmp > 0)
    return BEFORE;
  if (cmp < 0)
    return AFTER;
  return DURING;
}

/**
 * Detarmine the relative position of the period and the timestamp
 */
static RelativeTimePos
pos_period_timestamp(const Period *p, TimestampTz t)
{
  int32 cmp = timestamp_cmp_internal(p->lower, t);
  if (cmp > 0)
    return BEFORE;
  if (cmp == 0 && !(p->lower_inc))
    return BEFORE;
  cmp = timestamp_cmp_internal(p->upper, t);
  if (cmp < 0)
    return AFTER;
  if (cmp == 0 && !(p->upper_inc))
    return AFTER;
  return DURING;
}

/**
 * Comparison function used for skiplists
 */
static RelativeTimePos
skiplist_elmpos(const SkipList *list, int cur, TimestampTz t)
{
  if (cur == 0)
    return AFTER; /* Head is -inf */
  else if (cur == -1 || cur == list->tail)
    return BEFORE; /* Tail is +inf */
  else
  {
    if (list->elems[cur].value->temptype == INSTANT)
      return pos_timestamp_timestamp(((TInstant *)list->elems[cur].value)->t, t);
    else
      return pos_period_timestamp(&((TSequence *)list->elems[cur].value)->period, t);
  }
}

/**
 *  Outputs the skiplist in graphviz dot format for visualisation and debugging purposes
 */
void
skiplist_print(const SkipList *list)
{
  int len = 0;
  char buf[16384];
  len += sprintf(buf+len, "digraph skiplist {\n");
  len += sprintf(buf+len, "\trankdir = LR;\n");
  len += sprintf(buf+len, "\tnode [shape = record];\n");
  int cur = 0;
  while (cur != -1)
  {
    Elem *e = &list->elems[cur];
    len += sprintf(buf+len, "\telm%d [label=\"", cur);
    for (int l = e->height - 1; l > 0; l --)
    {
      len += sprintf(buf+len, "<p%d>|", l);
    }
    if (! e->value)
      len += sprintf(buf+len, "<p0>\"];\n");
    else
      len += sprintf(buf+len, "<p0>%f\"];\n",
        DatumGetFloat8(temporal_min_value_internal(e->value)));
    if (e->next[0] != -1)
    {
      for (int l = 0; l < e->height; l ++)
      {
        int next = e->next[l];
        len += sprintf(buf+len, "\telm%d:p%d -> elm%d:p%d ", cur, l, next, l);
        if (l == 0)
          len += sprintf(buf+len, "[weight=100];\n");
        else
          len += sprintf(buf+len, ";\n");
      }
    }
    cur = e->next[0];
  }
  sprintf(buf+len, "}\n");
  ereport(WARNING, (errcode(ERRCODE_WARNING), errmsg("SKIPLIST: %s", buf)));
}

#ifdef NO_FFSL
static int ffsl(long int i)
{
    int result = 1;
    while(! (i & 1))
    {
        result ++;
        i >>= 1;
    }
    return result;
}
#endif

gsl_rng *_aggregation_rng = NULL;

static long int gsl_random48()
{
    if(! _aggregation_rng)
      _aggregation_rng = gsl_rng_alloc(gsl_rng_ranlxd1);
    return gsl_rng_get(_aggregation_rng);
}

/**
 * This simulates up to SKIPLIST_MAXLEVEL repeated coin flips without
 * spinning the RNG every time (courtesy of the internet)
 */
static int
random_level()
{
  return ffsl(~(gsl_random48() & ((1l << SKIPLIST_MAXLEVEL) - 1)));
}

/**
 * Constructs a skiplist from the array of temporal values
 *
 * @param[in] fcinfo Catalog information about the external function
 * @param[in] values Temporal values
 * @param[in] count Number of elements in the array
 */
SkipList *
skiplist_make(FunctionCallInfo fcinfo, Temporal **values, int count)
{
  assert(count > 0);
  //FIXME: tail should be a constant (e.g. 1) but is not, for ease of construction

  MemoryContext oldctx = set_aggregation_context(fcinfo);
  int capacity = SKIPLIST_INITIAL_CAPACITY;
  count += 2; /* Account for head and tail */
  while (capacity <= count)
    capacity <<= 1;
  SkipList *result = palloc0(sizeof(SkipList));
  result->elems = palloc0(sizeof(Elem) * capacity);
  int height = (int) ceil(log2(count - 1));
  result->capacity = capacity;
  result->next = count;
  result->length = count - 2;
  result->extra = NULL;
  result->extrasize = 0;

  /* Fill values first */
  result->elems[0].value = NULL;
  for (int i = 0; i < count - 2; i ++)
    result->elems[i + 1].value = temporal_copy(values[i]);
  result->elems[count - 1].value = NULL;
  result->tail = count - 1;

  /* Link the list in a balanced fashion */
  for (int level = 0; level < height; level ++)
  {
    int step = 1 << level;
    for (int i = 0; i < count; i += step)
    {
      int next = i + step < count ? i + step : count - 1;
      if (i != count - 1)
      {
        result->elems[i].next[level] = next;
        result->elems[i].height = level + 1;
      }
      else
      {
        result->elems[i].next[level] = - 1;
        result->elems[i].height = height;
      }
    }
  }
  unset_aggregation_context(oldctx);
  return result;
}

/**
 * Returns the temporal value at the head of the skiplist
 */
Temporal *
skiplist_headval(SkipList *list)
{
  return list->elems[list->elems[0].next[0]].value;
}

/*  Function not currently used
static Temporal *
skiplist_tailval(SkipList *list)
{
  // Despite the look, this is pretty much O(1)
  int cur = 0;
  Elem *e = &list->elems[cur];
  int height = e->height;
  while (e->next[height - 1] != list->tail)
    e = &list->elems[e->next[height - 1]];
  return e->value;
}
*/

/**
 * Returns the temporal values contained in the skiplist
 */
Temporal **
skiplist_values(SkipList *list)
{
  Temporal **result = palloc(sizeof(Temporal *) * list->length);
  int cur = list->elems[0].next[0];
  int count = 0;
  while (cur != list->tail)
  {
    result[count++] = list->elems[cur].value;
    cur = list->elems[cur].next[0];
  }
  return result;
}

/**
 * Splice the skiplist with the array of temporal values using the aggregation
 * function
 *
 * @param[in] fcinfo Catalog information about the external function
 * @param[inout] list Skiplist
 * @param[in] values Array of temporal values
 * @param[in] count Number of elements in the array
 * @param[in] func Function
 * @param[in] crossings State whether turning points are added in the segments
 */
void
skiplist_splice(FunctionCallInfo fcinfo, SkipList *list, Temporal **values,
  int count, Datum (*func)(Datum, Datum), bool crossings)
{
  /*
   * O(count*log(n)) average (unless I'm mistaken)
   * O(n+count*log(n)) worst case (when period spans the whole list so
   * everything has to be deleted)
   */
  assert(list->length > 0);
  int16 temptype = skiplist_headval(list)->temptype;
  Period period;
  if (temptype == INSTANT)
    period_set(&period, ((TInstant *)values[0])->t,
      ((TInstant *)values[count - 1])->t, true, true);
  else
    period_set(&period, ((TSequence *)values[0])->period.lower,
      ((TSequence *)values[count - 1])->period.upper,
      ((TSequence *)values[0])->period.lower_inc,
      ((TSequence *)values[count - 1])->period.upper_inc);

  int update[SKIPLIST_MAXLEVEL];
  memset(update, 0, sizeof(update));
  int cur = 0;
  int height = list->elems[cur].height;
  Elem *e = &list->elems[cur];
  for (int level = height - 1; level >= 0; level --)
  {
    while (e->next[level] != -1 &&
      skiplist_elmpos(list, e->next[level], period.lower) == AFTER)
    {
      cur = e->next[level];
      e = &list->elems[cur];
    }
    update[level] = cur;
  }

  int lower = e->next[0];
  cur = lower;
  e = &list->elems[cur];

  int spliced_count = 0;
  while (skiplist_elmpos(list, cur, period.upper) == AFTER)
  {
    cur = e->next[0];
    e = &list->elems[cur];
    spliced_count ++;
  }
  int upper = cur;
  if (upper >= 0 && skiplist_elmpos(list, upper, period.upper) == DURING)
  {
    upper = e->next[0]; /* if found upper, one more to remove */
    spliced_count ++;
  }

  /* Delete spliced-out elements but remember their values for later */
  cur = lower;
  Temporal **spliced = palloc(sizeof(Temporal *) * spliced_count);
  spliced_count = 0;
  while (cur != upper && cur != -1)
  {
    for (int level = 0; level < height; level ++)
    {
      Elem *prev = &list->elems[update[level]];
      if (prev->next[level] != cur)
        break;
      prev->next[level] = list->elems[cur].next[level];
    }
    spliced[spliced_count++] = list->elems[cur].value;
    skiplist_free(fcinfo, list, cur);
    cur = list->elems[cur].next[0];
  }

  /* Level down head & tail if necessary */
  Elem *head = &list->elems[0];
  Elem *tail = &list->elems[list->tail];
  while (head->height > 1 && head->next[head->height - 1] == list->tail)
  {
    head->height--;
    tail->height--;
    height--;
  }

  if (spliced_count != 0)
  {
    /* We are not in a gap, we need to compute the aggregation */
    int newcount = 0;
    Temporal **newtemps = (temptype == INSTANT) ?
      (Temporal **)tinstant_tagg((TInstant **)spliced, spliced_count,
         (TInstant **)values, count, func, &newcount) :
      (Temporal **)tsequence_tagg((TSequence **)spliced, spliced_count,
         (TSequence **)values, count, func, crossings, &newcount);
    values = newtemps;
    count = newcount;
    /* We need to delete the spliced-out temporal values */
    for (int i = 0; i < spliced_count; i ++)
      pfree(spliced[i]);
    pfree(spliced);
  }

  /* Insert new elements */
  for (int i = count - 1; i >= 0; i--)
  {
    int rheight = random_level();
    if (rheight > height)
    {
      for (int l = height; l < rheight; l ++)
        update[l] = 0;
      /* Grow head and tail as appropriate */
      head->height = rheight;
      tail->height = rheight;
    }
    int new = skiplist_alloc(fcinfo, list);
    Elem *newelm = &list->elems[new];
    MemoryContext ctx = set_aggregation_context(fcinfo);
    newelm->value = temporal_copy(values[i]);
    unset_aggregation_context(ctx);
    newelm->height = rheight;

    for (int level = 0; level < rheight; level ++)
    {
      newelm->next[level] = list->elems[update[level]].next[level];
      list->elems[update[level]].next[level] = new;
      if (level >= height && update[0] != list->tail)
      {
        newelm->next[level] = list->tail;
      }
    }
    if (rheight > height)
      height = rheight;
  }

  if (spliced_count != 0)
  {
    /* We need to delete the new aggregate temporal values */
    for (int i = 0; i < count; i++)
      pfree(values[i]);
    pfree(values);
  }
}

/*****************************************************************************
 * Aggregate functions on datums
 *****************************************************************************/

/**
 * Returns the minimum value of the two arguments
 */
Datum
datum_min_int32(Datum l, Datum r)
{
  return DatumGetInt32(l) < DatumGetInt32(r) ? l : r;
}

/**
 * Returns the maximum value of the two arguments
 */
Datum
datum_max_int32(Datum l, Datum r)
{
  return DatumGetInt32(l) > DatumGetInt32(r) ? l : r;
}

/**
 * Returns the minimum value of the two arguments
 */
Datum
datum_min_float8(Datum l, Datum r)
{
  return DatumGetFloat8(l) < DatumGetFloat8(r) ? l : r;
}

/**
 * Returns the maximum value of the two arguments
 */
Datum
datum_max_float8(Datum l, Datum r)
{
  return DatumGetFloat8(l) > DatumGetFloat8(r) ? l : r;
}

/**
 * Returns the minimum value of the two arguments
 */
 Datum
datum_min_text(Datum l, Datum r)
{
  return text_cmp(DatumGetTextP(l), DatumGetTextP(r), DEFAULT_COLLATION_OID) < 0 ? l : r;
}

/**
 * Returns the maximum value of the two arguments
 */
Datum
datum_max_text(Datum l, Datum r)
{
  return text_cmp(DatumGetTextP(l), DatumGetTextP(r), DEFAULT_COLLATION_OID) > 0 ? l : r;
}

/**
 * Returns the sum of the two arguments
 */
Datum
datum_sum_int32(Datum l, Datum r)
{
  return Int32GetDatum(DatumGetInt32(l) + DatumGetInt32(r));
}

/**
 * Returns the sum of the two arguments
 */
Datum
datum_sum_float8(Datum l, Datum r)
{
  return Float8GetDatum(DatumGetFloat8(l) + DatumGetFloat8(r));
}

/**
 * Returns the sum of the two arguments
 */
Datum
datum_sum_double2(Datum l, Datum r)
{
  return PointerGetDatum(double2_add((double2 *)DatumGetPointer(l),
    (double2 *)DatumGetPointer(r)));
}

/**
 * Returns the sum of the two arguments
 */
Datum
datum_sum_double3(Datum l, Datum r)
{
  return PointerGetDatum(double3_add((double3 *)DatumGetPointer(l),
    (double3 *)DatumGetPointer(r)));
}

/**
 * Returns the sum of the two arguments
 */
Datum
datum_sum_double4(Datum l, Datum r)
{
  return PointerGetDatum(double4_add((double4 *)DatumGetPointer(l),
    (double4 *)DatumGetPointer(r)));
}

/*****************************************************************************
 * Generic binary aggregate functions needed for parallelization
 *****************************************************************************/

/**
 * Writes the state value into the buffer
 *
 * @param[in] state State
 * @param[in] buf Buffer
 */
static void
aggstate_write(SkipList *state, StringInfo buf)
{
  Temporal **values = skiplist_values(state);
#if MOBDB_PGSQL_VERSION < 110000
  pq_sendint(buf, (uint32) state->length, 4);
#else
  pq_sendint32(buf, (uint32) state->length);
#endif
  Oid valuetypid = InvalidOid;
  if (state->length > 0)
    valuetypid = values[0]->valuetypid;
#if MOBDB_PGSQL_VERSION < 110000
  pq_sendint(buf, valuetypid, 4);
#else
  pq_sendint32(buf, valuetypid);
#endif
  for (int i = 0; i < state->length; i ++)
  {
    SPI_connect();
    temporal_write(values[i], buf);
    SPI_finish();
  }
  pq_sendint64(buf, state->extrasize);
  if (state->extra)
    pq_sendbytes(buf, state->extra, (int) state->extrasize);
  pfree(values);
  return;
}

/**
 * Reads the state value from the buffer
 *
 * @param[in] fcinfo Catalog information about the external function
 * @param[in] buf Buffer
 */
static SkipList *
aggstate_read(FunctionCallInfo fcinfo, StringInfo buf)
{
  int size = pq_getmsgint(buf, 4);
  Oid valuetypid = pq_getmsgint(buf, 4);
  Temporal **values = palloc0(sizeof(Temporal *) * size);
  for (int i = 0; i < size; i ++)
    values[i] = temporal_read(buf, valuetypid);
  SkipList *result = skiplist_make(fcinfo, values, size);
  size_t extrasize = (size_t) pq_getmsgint64(buf);
  if (extrasize)
  {
    const char *extra = pq_getmsgbytes(buf, (int) extrasize);
    aggstate_set_extra(fcinfo, result, (void *)extra, extrasize);
  }
  for (int i = 0; i < size; i ++)
    pfree(values[i]);
  pfree(values);
  return result;
}

/**
 * Reads the state value from the buffer
 *
 * @param[in] fcinfo Catalog information about the external function
 * @param[in] state State
 * @param[in] data Structure containing the data
 * @param[in] size Size of the structure
 */
void
aggstate_set_extra(FunctionCallInfo fcinfo, SkipList *state, void *data,
  size_t size)
{
  MemoryContext ctx;
  assert(AggCheckCallContext(fcinfo, &ctx));
  MemoryContext oldctx = MemoryContextSwitchTo(ctx);
  state->extra = palloc(size);
  state->extrasize = size;
  memcpy(state->extra, data, size);
  MemoryContextSwitchTo(oldctx);
}

PG_FUNCTION_INFO_V1(temporal_tagg_serialize);
/**
 * Serialize the state value
 */
PGDLLEXPORT Datum
temporal_tagg_serialize(PG_FUNCTION_ARGS)
{
  SkipList *state = (SkipList *) PG_GETARG_POINTER(0);
  StringInfoData buf;
  pq_begintypsend(&buf);
  aggstate_write(state, &buf);
  PG_RETURN_BYTEA_P(pq_endtypsend(&buf));
}

PG_FUNCTION_INFO_V1(temporal_tagg_deserialize);
/**
 * Deserialize the state value
 */
PGDLLEXPORT Datum
temporal_tagg_deserialize(PG_FUNCTION_ARGS)
{
  bytea *data = PG_GETARG_BYTEA_P(0);
  StringInfoData buf =
  {
    .cursor = 0,
    .data = VARDATA(data),
    .len = VARSIZE(data),
    .maxlen = VARSIZE(data)
  };
  SkipList *result = aggstate_read(fcinfo, &buf);
  PG_RETURN_POINTER(result);
}

/*****************************************************************************
 * TInstant generic aggregation functions
 *****************************************************************************/

/*
 * Generic aggregate function for temporal instants
 *
 * @param[in] instants1 Accumulated state
 * @param[in] instants2 instants of the input temporal instant set value
 * @note Returns new sequences that must be freed by the calling function.
 */
static TInstant **
tinstant_tagg(TInstant **instants1, int count1, TInstant **instants2,
  int count2, Datum (*func)(Datum, Datum), int *newcount)
{
  TInstant **result = palloc(sizeof(TInstant *) * (count1 + count2));
  int i = 0, j = 0, count = 0;
  while (i < count1 && j < count2)
  {
    TInstant *inst1 = instants1[i];
    TInstant *inst2 = instants2[j];
    int cmp = timestamp_cmp_internal(inst1->t, inst2->t);
    if (cmp == 0)
    {
      result[count++] = tinstant_make(
        func(tinstant_value(inst1), tinstant_value(inst2)),
        inst1->t, inst1->valuetypid);
      i++;
      j++;
    }
    else if (cmp < 0)
    {
      result[count++] = tinstant_copy(inst1);
      i++;
    }
    else
    {
      result[count++] = tinstant_copy(inst2);
      j++;
    }
  }
  /* Copy the instants from state2 that are after the end of state1 */
  while (j < count2)
    result[count++] = tinstant_copy(instants2[j++]);
  *newcount = count;
  return result;
}

/*****************************************************************************
 * TSequence generic aggregation functions
 *****************************************************************************/

/**
 * Generic aggregate function for temporal sequences
 *
 * @param[out] result Array on which the pointers of the newly constructed
 * ranges are stored
 * @param[in] seq1,seq2 Temporal sequence values to be aggregated
 * @param[in] func Function
 * @param[in] crossings State whether turning points are added in the segments
 * @note Returns new sequences that must be freed by the calling function
 */
static int
tsequence_tagg1(TSequence **result,  const TSequence *seq1, const TSequence *seq2,
  Datum (*func)(Datum, Datum), bool crossings)
{
  Period *intersect = intersection_period_period_internal(&seq1->period, &seq2->period);
  if (intersect == NULL)
  {
    TSequence *sequences[2];
    /* The two sequences do not intersect: copy the sequences in the right order */
    if (period_cmp_internal(&seq1->period, &seq2->period) < 0)
    {
      sequences[0] = (TSequence *) seq1;
      sequences[1] = (TSequence *) seq2;
    }
    else
    {
      sequences[0] = (TSequence *) seq2;
      sequences[1] = (TSequence *) seq1;
    }
    /* Normalization */
    int count;
    TSequence **normsequences = tsequencearr_normalize(sequences, 2, &count);
    for (int i = 0; i < count; i++)
      result[i] = normsequences[i];
    pfree(normsequences);
    return count;
  }

  /*
   * If the two sequences intersect there will be at most 3 sequences in the
   * result: one before the intersection, one for the intersection, and one
   * after the intersection. This will be also the case for sequences with
   * step interploation (e.g., tint) that has the last value different
   * from the previous one as tint '[1@2000-01-03, 2@2000-01-04]' and
   * tint '[3@2000-01-01, 4@2000-01-05]' whose result for sum would be the
   * following three sequences
   * [3@2000-01-01, 3@2000-01-03), [4@2000-01-03, 5@2000-01-04], and
   * (3@2000-01-04, 4@2000-01-05] which after normalization becomes
   * [3@2000-01-01, 4@2000-01-03, 5@2000-01-04], and
   * (3@2000-01-04, 4@2000-01-05]
   */
  Period period;
  TimestampTz lower1 = seq1->period.lower;
  TimestampTz upper1 = seq1->period.upper;
  bool lower1_inc = seq1->period.lower_inc;
  bool upper1_inc = seq1->period.upper_inc;

  TimestampTz lower2 = seq2->period.lower;
  TimestampTz upper2 = seq2->period.upper;
  bool lower2_inc = seq2->period.lower_inc;
  bool upper2_inc = seq2->period.upper_inc;

  TimestampTz lower = intersect->lower;
  TimestampTz upper = intersect->upper;
  bool lower_inc = intersect->lower_inc;
  bool upper_inc = intersect->upper_inc;
  TSequence *sequences[3];
  int k = 0;

  /* Compute the aggregation on the period before the
   * intersection of the intervals */
  int cmp1 = timestamp_cmp_internal(lower1, lower);
  int cmp2 = timestamp_cmp_internal(lower2, lower);
  if (cmp1 < 0 || (lower1_inc && !lower_inc && cmp1 == 0))
  {
    period_set(&period, lower1, lower, lower1_inc, !lower_inc);
    sequences[k++] = tsequence_at_period(seq1, &period);
  }
  else if (cmp2 < 0 || (lower2_inc && !lower_inc && cmp2 == 0))
  {
    period_set(&period, lower2, lower, lower2_inc, !lower_inc);
    sequences[k++] = tsequence_at_period(seq2, &period);
  }

  /*
   * Compute the aggregation on the intersection of intervals
   */
  TSequence *syncseq1, *syncseq2;
  synchronize_tsequence_tsequence(seq1, seq2, &syncseq1, &syncseq2, crossings);
  TInstant **instants = palloc(sizeof(TInstant *) * syncseq1->count);
  for (int i = 0; i < syncseq1->count; i++)
  {
    TInstant *inst1 = tsequence_inst_n(syncseq1, i);
    TInstant *inst2 = tsequence_inst_n(syncseq2, i);
    instants[i] = tinstant_make(
      func(tinstant_value(inst1), tinstant_value(inst2)),
      inst1->t, inst1->valuetypid);
  }
  sequences[k++] = tsequence_make_free(instants, syncseq1->count,
    lower_inc, upper_inc, MOBDB_FLAGS_GET_LINEAR(seq1->flags), NORMALIZE);
  pfree(syncseq1); pfree(syncseq2);

  /* Compute the aggregation on the period after the intersection
   * of the intervals */
  cmp1 = timestamp_cmp_internal(upper, upper1);
  cmp2 = timestamp_cmp_internal(upper, upper2);
  if (cmp1 < 0 || (!upper_inc && upper1_inc && cmp1 == 0))
  {
    period_set(&period, upper, upper1, !upper_inc, upper1_inc);
    sequences[k++] = tsequence_at_period(seq1, &period);
  }
  else if (cmp2 < 0 || (!upper_inc && upper2_inc && cmp2 == 0))
  {
    period_set(&period, upper, upper2, !upper_inc, upper2_inc);
    sequences[k++] = tsequence_at_period(seq2, &period);
  }
  pfree(intersect);

  /* Normalization */
  if (k == 1)
  {
    result[0] = sequences[0];
    return 1;
  }
  int count;
  TSequence **normsequences = tsequencearr_normalize(sequences, k, &count);
  for (int i = 0; i < k; i++)
    pfree(sequences[i]);
  for (int i = 0; i < count; i++)
    result[i] = normsequences[i];
  pfree(normsequences);
  return count;
}

/**
 * Generic aggregate function for temporal sequences.
 *
 * @param[in] sequences1 Accumulated state
 * @param[in] count1 Numter of elements in the accumulated state
 * @param[in] sequences2 are the sequences of a temporal sequence set value
 * where both may be non contiguous
 * @param[in] count2 Numter of elements in the temporal sequence set value
 * @param[in] func Function
 * @param[in] crossings State whether turning points are added in the segments
 * @param[in] newcount Number of elements in the result
 * @note Returns new sequences that must be freed by the calling function.
 */
static TSequence **
tsequence_tagg(TSequence **sequences1, int count1, TSequence **sequences2,
  int count2, Datum (*func)(Datum, Datum), bool crossings, int *newcount)
{
  /*
   * Each sequence can be split 3 times, there may be count - 1 holes between
   * sequences for both sequences1 and sequences2, and there may be
   * 2 sequences before and after.
   * TODO Verify this formula
   */
  int seqcount = (count1 * 3) + count1 + count2 + 1;
  TSequence **sequences = palloc(sizeof(TSequence *) * seqcount);
  int i = 0, j = 0, k = 0;
  TSequence *seq1 = sequences1[i];
  TSequence *seq2 = sequences2[j];
  while (i < count1 && j < count2)
  {
    int countstep = tsequence_tagg1(&sequences[k], seq1, seq2, func, crossings);
    k += countstep - 1;
    /* If both upper bounds are equal */
    int cmp = timestamp_cmp_internal(seq1->period.upper, seq2->period.upper);
    if (cmp == 0 && seq1->period.upper_inc == seq2->period.upper_inc)
    {
      k++; i++; j++;
      if (i == count1 || j == count2)
        break;
      seq1 = sequences1[i];
      seq2 = sequences2[j];
    }
    /* If upper bound of seq1 is less than or equal to the upper bound of seq2 */
    else if (cmp < 0 ||
      (!seq1->period.upper_inc && seq2->period.upper_inc && cmp == 0))
    {
      i++;
      if (i == count1)
      {
        k++; j++;
        break;
      }
      seq1 = sequences1[i];
      seq2 = sequences[k];
    }
    else
    {
      j++;
      if (j == count2)
      {
        k++; i++;
        break;
      }
      seq1 = sequences[k];
      seq2 = sequences2[j];
    }
  }
  while (i < count1)
    sequences[k++] = tsequence_copy(sequences1[i++]);
  while (j < count2)
    sequences[k++] = tsequence_copy(sequences2[j++]);

  /* Normalization */
  if (k == 1)
  {
    TSequence **result = palloc(sizeof(TSequence *));
    result[0] = sequences[0];
    pfree(sequences);
    *newcount = 1;
    return result;
  }
  int count;
  TSequence **result = tsequencearr_normalize(sequences, k, &count);
  for (i = 0; i < k; i++)
    pfree(sequences[i]);
  pfree(sequences);
  *newcount = count;
  return result;
}

/*****************************************************************************
 * Generic aggregate transition functions
 *****************************************************************************/

/**
 * Generic transition function for aggregating temporal values
 * of instant subtype
 *
 * @param[in] fcinfo Catalog information about the external function
 * @param[inout] state Skiplist containing the state
 * @param[in] inst Temporal value
 * @param[in] func Function
 */
static SkipList *
tinstant_tagg_transfn(FunctionCallInfo fcinfo, SkipList *state,
  const TInstant *inst, Datum (*func)(Datum, Datum))
{
  SkipList *result;
  if (! state)
    result = skiplist_make(fcinfo, (Temporal **)&inst, 1);
  else
  {
    if (skiplist_headval(state)->temptype != INSTANT)
      ereport(ERROR, (errcode(ERRCODE_INTERNAL_ERROR),
        errmsg("Cannot aggregate temporal values of different type")));
    skiplist_splice(fcinfo, state, (Temporal **)&inst, 1, func, false);
    result = state;
  }
  return result;
}

/**
 * Generic transition function for aggregating temporal values
 * of instant set subtype
 *
 * @param[in] fcinfo Catalog information about the external function
 * @param[inout] state Skiplist containing the state
 * @param[in] ti Temporal value
 * @param[in] func Function
 */
static SkipList *
tinstantset_tagg_transfn(FunctionCallInfo fcinfo, SkipList *state,
  const TInstantSet *ti, Datum (*func)(Datum, Datum))
{
  TInstant **instants = tinstantset_instants(ti);
  SkipList *result;
  if (! state)
    result = skiplist_make(fcinfo, (Temporal **)instants, ti->count);
  else
  {
    if (skiplist_headval(state)->temptype != INSTANT)
      ereport(ERROR, (errcode(ERRCODE_INTERNAL_ERROR),
        errmsg("Cannot aggregate temporal values of different type")));
    skiplist_splice(fcinfo, state, (Temporal **)instants, ti->count, func, false);
    result = state;
  }
  pfree(instants);
  return result;
}

/**
 * Generic transition function for aggregating temporal values
 * of sequence subtype
 *
 * @param[in] fcinfo Catalog information about the external function
 * @param[inout] state Skiplist containing the state
 * @param[in] seq Temporal value
 * @param[in] func Function
 * @param[in] crossings State whether turning points are added in the segments
 */
SkipList *
tsequence_tagg_transfn(FunctionCallInfo fcinfo, SkipList *state,
  TSequence *seq, Datum (*func)(Datum, Datum), bool crossings)
{
  SkipList *result;
  if (! state)
    result = skiplist_make(fcinfo, (Temporal **)&seq, 1);
  else
  {
    if (skiplist_headval(state)->temptype != SEQUENCE)
      ereport(ERROR, (errcode(ERRCODE_INTERNAL_ERROR),
<<<<<<< HEAD
        errmsg("Cannot aggregate temporal values of different type")));
    if (MOBDB_FLAGS_GET_LINEAR(skiplist_headval(state)->flags) != 
=======
        errmsg("Cannot aggregate temporal values of different duration")));
    if (MOBDB_FLAGS_GET_LINEAR(skiplist_headval(state)->flags) !=
>>>>>>> ba246abe
        MOBDB_FLAGS_GET_LINEAR(seq->flags))
      ereport(ERROR, (errcode(ERRCODE_INTERNAL_ERROR),
        errmsg("Cannot aggregate temporal values of different interpolation")));
    skiplist_splice(fcinfo, state, (Temporal **)&seq, 1, func, crossings);
    result = state;
  }
  return result;
}

/**
 * Generic transition function for aggregating temporal values
 * of sequence set subtype
 *
 * @param[in] fcinfo Catalog information about the external function
 * @param[inout] state Skiplist containing the state
 * @param[in] ts Temporal value
 * @param[in] func Function
 * @param[in] crossings State whether turning points are added in the segments
 */
static SkipList *
tsequenceset_tagg_transfn(FunctionCallInfo fcinfo, SkipList *state,
  const TSequenceSet *ts, Datum (*func)(Datum, Datum), bool crossings)
{
  TSequence **sequences = tsequenceset_sequences(ts);
  SkipList *result;
  if (! state)
    result = skiplist_make(fcinfo, (Temporal **)sequences, ts->count);
  else
  {
    if (skiplist_headval(state)->temptype != SEQUENCE)
      ereport(ERROR, (errcode(ERRCODE_INTERNAL_ERROR),
        errmsg("Cannot aggregate temporal values of different type")));
    if (MOBDB_FLAGS_GET_LINEAR(skiplist_headval(state)->flags) !=
        MOBDB_FLAGS_GET_LINEAR(ts->flags))
      ereport(ERROR, (errcode(ERRCODE_INTERNAL_ERROR),
        errmsg("Cannot aggregate temporal values of different interpolation")));
    skiplist_splice(fcinfo, state, (Temporal **)sequences, ts->count, func, crossings);
    result = state;
  }
  pfree(sequences);
  return result;
}

/*****************************************************************************
 * Generic aggregate functions for TInstant and TSequence
 *****************************************************************************/

/**
 * Generic transition function for aggregating temporal values
 *
 * @param[in] fcinfo Catalog information about the external function
 * @param[in] func Aggregate function
 * @param[in] crossings State whether turning points are added in the segments
 */
static Datum
temporal_tagg_transfn(FunctionCallInfo fcinfo, Datum (*func)(Datum, Datum),
  bool crossings)
{
  SkipList *state = PG_ARGISNULL(0) ? NULL :
    (SkipList *) PG_GETARG_POINTER(0);
  if (PG_ARGISNULL(1))
  {
    if (state)
      PG_RETURN_POINTER(state);
    else
      PG_RETURN_NULL();
  }

  Temporal *temp = PG_GETARG_TEMPORAL(1);
  ensure_valid_temptype(temp->temptype);
  SkipList *result;
<<<<<<< HEAD
  if (temp->temptype == INSTANT) 
    result =  tinstant_tagg_transfn(fcinfo, state, (TInstant *)temp, 
      func);
  else if (temp->temptype == INSTANTSET) 
    result =  tinstantset_tagg_transfn(fcinfo, state, (TInstantSet *)temp, 
      func);
  else if (temp->temptype == SEQUENCE) 
    result =  tsequence_tagg_transfn(fcinfo, state, (TSequence *)temp, 
      func, crossings);
  else /* temp->temptype == SEQUENCESET */
    result = tsequenceset_tagg_transfn(fcinfo, state, (TSequenceSet *)temp, 
=======
  if (temp->duration == INSTANT)
    result =  tinstant_tagg_transfn(fcinfo, state, (TInstant *)temp,
      func);
  else if (temp->duration == INSTANTSET)
    result =  tinstantset_tagg_transfn(fcinfo, state, (TInstantSet *)temp,
      func);
  else if (temp->duration == SEQUENCE)
    result =  tsequence_tagg_transfn(fcinfo, state, (TSequence *)temp,
      func, crossings);
  else /* temp->duration == SEQUENCESET */
    result = tsequenceset_tagg_transfn(fcinfo, state, (TSequenceSet *)temp,
>>>>>>> ba246abe
      func, crossings);
  PG_FREE_IF_COPY(temp, 1);
  PG_RETURN_POINTER(result);
}

/**
 * Generic combine function for aggregating temporal values
 *
 * @param[in] fcinfo Catalog information about the external function
 * @param[in] state1, state2 State values
 * @param[in] func Aggregate function
 * @param[in] crossings State whether turning points are added in the segments
 * @note This function is called for aggregating temporal points and thus
 * after checking the dimensionality and the SRID of the values
 */
SkipList *
temporal_tagg_combinefn1(FunctionCallInfo fcinfo, SkipList *state1,
  SkipList *state2, Datum (*func)(Datum, Datum), bool crossings)
{
  if (! state1)
    return state2;
  if (! state2)
    return state1;

  if (skiplist_headval(state1)->temptype != skiplist_headval(state2)->temptype)
    ereport(ERROR, (errcode(ERRCODE_INTERNAL_ERROR),
<<<<<<< HEAD
      errmsg("Cannot aggregate temporal values of different type")));
  if (MOBDB_FLAGS_GET_LINEAR(skiplist_headval(state1)->flags) != 
=======
      errmsg("Cannot aggregate temporal values of different duration")));
  if (MOBDB_FLAGS_GET_LINEAR(skiplist_headval(state1)->flags) !=
>>>>>>> ba246abe
      MOBDB_FLAGS_GET_LINEAR(skiplist_headval(state2)->flags))
    ereport(ERROR, (errcode(ERRCODE_INTERNAL_ERROR),
      errmsg("Cannot aggregate temporal values of different interpolation")));

  int count2 = state2->length;
  Temporal **values2 = skiplist_values(state2);
  skiplist_splice(fcinfo, state1, values2, count2, func, crossings);
  pfree(values2);
  return state1;
}

/**
 * Generic combine function for aggregating temporal alphanumber values
 *
 * @param[in] fcinfo Catalog information about the external function
 * @param[in] func Function
 * @param[in] crossings State whether turning points are added in the segments
 */
Datum
temporal_tagg_combinefn(FunctionCallInfo fcinfo, Datum (*func)(Datum, Datum),
  bool crossings)
{
  SkipList *state1 = PG_ARGISNULL(0) ? NULL :
    (SkipList *) PG_GETARG_POINTER(0);
  SkipList *state2 = PG_ARGISNULL(1) ? NULL :
    (SkipList *) PG_GETARG_POINTER(1);
  if (state1 == NULL && state2 == NULL)
    PG_RETURN_NULL();

  SkipList *result = temporal_tagg_combinefn1(fcinfo, state1, state2, func,
    crossings);
  PG_RETURN_POINTER(result);
}

PG_FUNCTION_INFO_V1(temporal_tagg_finalfn);
/**
 * Generic final function for temporal aggregation
 */
PGDLLEXPORT Datum
temporal_tagg_finalfn(PG_FUNCTION_ARGS)
{
  /* The final function is strict, we do not need to test for null values */
  SkipList *state = (SkipList *) PG_GETARG_POINTER(0);
  if (state->length == 0)
    PG_RETURN_NULL();

  Temporal **values = skiplist_values(state);
  Temporal *result = NULL;
  assert(values[0]->temptype == INSTANT ||
    values[0]->temptype == SEQUENCE);
  if (values[0]->temptype == INSTANT)
    result = (Temporal *)tinstantset_make((TInstant **)values,
      state->length);
  else /* values[0]->temptype == SEQUENCE */
    result = (Temporal *)tsequenceset_make((TSequence **)values,
      state->length, NORMALIZE);
  pfree(values);
  PG_RETURN_POINTER(result);
}

/*****************************************************************************
 * Generic functions for aggregating temporal values that require a
 * transformation to be applied to each composing instant/sequence
 * such as average and centroid. The function passed as
 * argument is the function for transforming the temporal instant value
 *****************************************************************************/

/**
 * Transform a temporal instant set value for aggregation
 */
TInstant **
tinstantset_transform_tagg(const TInstantSet *ti,
  TInstant *(*func)(const TInstant *))
{
  TInstant **result = palloc(sizeof(TInstant *) * ti->count);
  for (int i = 0; i < ti->count; i++)
  {
    TInstant *inst = tinstantset_inst_n(ti, i);
    result[i] = func(inst);
  }
  return result;
}

/**
 * Transform a temporal sequence value for aggregation
 */
TSequence *
tsequence_transform_tagg(const TSequence *seq,
  TInstant *(*func)(const TInstant *))
{
  TInstant **instants = palloc(sizeof(TInstant *) * seq->count);
  for (int i = 0; i < seq->count; i++)
  {
    TInstant *inst = tsequence_inst_n(seq, i);
    instants[i] = func(inst);
  }
  return tsequence_make_free(instants, seq->count,
    seq->period.lower_inc, seq->period.upper_inc,
    MOBDB_FLAGS_GET_LINEAR(seq->flags), NORMALIZE_NO);
}

/**
 * Transform a temporal sequence set value for aggregation
 */
TSequence **
tsequenceset_transform_tagg(const TSequenceSet *ts,
  TInstant *(*func)(const TInstant *))
{
  TSequence **result = palloc(sizeof(TSequence *) * ts->count);
  for (int i = 0; i < ts->count; i++)
  {
    TSequence *seq = tsequenceset_seq_n(ts, i);
    result[i] = tsequence_transform_tagg(seq, func);
  }
  return result;
}

/**
 * Transform a temporal value for aggregation (dispatch function)
 */
Temporal **
temporal_transform_tagg(const Temporal *temp, int *count,
  TInstant *(*func)(const TInstant *))
{
  Temporal **result;
<<<<<<< HEAD
  if (temp->temptype == INSTANT) 
=======
  if (temp->duration == INSTANT)
>>>>>>> ba246abe
  {
    result = palloc(sizeof(Temporal *));
    result[0] = (Temporal *)func((TInstant *)temp);
    *count = 1;
  }
  else if (temp->temptype == INSTANTSET)
  {
    result = (Temporal **)tinstantset_transform_tagg((
      TInstantSet *) temp, func);
    *count = ((TInstantSet *)temp)->count;
<<<<<<< HEAD
  } 
  else if (temp->temptype == SEQUENCE)
=======
  }
  else if (temp->duration == SEQUENCE)
>>>>>>> ba246abe
  {
    result = palloc(sizeof(Temporal *));
    result[0] = (Temporal *)tsequence_transform_tagg(
      (TSequence *) temp, func);
    *count = 1;
  }
  else /* temp->temptype == SEQUENCESET */
  {
    result = (Temporal **)tsequenceset_transform_tagg(
      (TSequenceSet *) temp, func);
    *count = ((TSequenceSet *)temp)->count;
  }
  assert(result != NULL);
  return result;
}

/*****************************************************************************/

/**
 * Transition function for aggregating temporal values that require a
 * transformation to each composing instant/sequence
 *
 * @param[in] fcinfo Catalog information about the external function
 * @param[in] func Aggregate function
 * @param[in] crossings State whether turning points are added in the segments
 * @param[in] transform Transform function
 */
Datum
temporal_tagg_transform_transfn(FunctionCallInfo fcinfo,
  Datum (*func)(Datum, Datum), bool crossings,
  TInstant *(*transform)(const TInstant *))
{
  SkipList *state = PG_ARGISNULL(0) ? NULL :
    (SkipList *) PG_GETARG_POINTER(0);
  if (PG_ARGISNULL(1))
  {
    if (state)
      PG_RETURN_POINTER(state);
    else
      PG_RETURN_NULL();
  }

  Temporal *temp = PG_GETARG_TEMPORAL(1);
  int count;
  Temporal **temparr = temporal_transform_tagg(temp, &count, transform);
  if (state)
  {
    if (skiplist_headval(state)->temptype != temparr[0]->temptype)
      ereport(ERROR, (errcode(ERRCODE_INTERNAL_ERROR),
        errmsg("Cannot aggregate temporal values of different type")));
    skiplist_splice(fcinfo, state, temparr, count, func, crossings);
  }
  else
    state = skiplist_make(fcinfo, temparr, count);

  for (int i = 0; i< count; i++)
    pfree(temparr[i]);
  pfree(temparr);
  PG_FREE_IF_COPY(temp, 1);
  PG_RETURN_POINTER(state);
}

/*****************************************************************************
 * Temporal count
 *****************************************************************************/

/**
 * Transform a temporal instant value into a temporal integer value for
 * performing temporal count aggregation
 */
static TInstant *
tinstant_transform_tcount(const TInstant *inst)
{
  return tinstant_make(Int32GetDatum(1), inst->t, INT4OID);
}

/**
 * Transform a temporal instant set value into a temporal integer value for
 * performing temporal count aggregation
 */
static TInstant **
tinstantset_transform_tcount(const TInstantSet *ti)
{
  TInstant **result = palloc(sizeof(TInstant *) * ti->count);
  Datum datum_one = Int32GetDatum(1);
  for (int i = 0; i < ti->count; i++)
  {
    TInstant *inst = tinstantset_inst_n(ti, i);
    result[i] = tinstant_make(datum_one, inst->t, INT4OID);
  }
  return result;
}

/**
 * Transform a temporal sequence value into a temporal integer value for
 * performing temporal count aggregation
 */
static TSequence *
tsequence_transform_tcount(const TSequence *seq)
{
  TSequence *result;
  Datum datum_one = Int32GetDatum(1);
  if (seq->count == 1)
  {
    TInstant *inst = tinstant_make(datum_one, seq->period.lower, INT4OID);
    result = tinstant_to_tsequence(inst, STEP);
    pfree(inst);
    return result;
  }

  TInstant *instants[2];
  instants[0] = tinstant_make(datum_one, seq->period.lower, INT4OID);
  instants[1] = tinstant_make(datum_one, seq->period.upper, INT4OID);
  result = tsequence_make(instants, 2, seq->period.lower_inc,
    seq->period.upper_inc, STEP, NORMALIZE_NO);
  pfree(instants[0]); pfree(instants[1]);
  return result;
}

/**
 * Transform a temporal sequence set value into a temporal integer value for
 * performing temporal count aggregation
 */
static TSequence **
tsequenceset_transform_tcount(const TSequenceSet *ts)
{
  TSequence **result = palloc(sizeof(TSequence *) * ts->count);
  for (int i = 0; i < ts->count; i++)
  {
    TSequence *seq = tsequenceset_seq_n(ts, i);
    result[i] = tsequence_transform_tcount(seq);
  }
  return result;
}

/**
 * Transform a temporal value into a temporal integer value for
 * performing temporal count aggregation (dispatch function)
 */
static Temporal **
temporal_transform_tcount(const Temporal *temp, int *count)
{
  Temporal **result;
<<<<<<< HEAD
  if (temp->temptype == INSTANT) 
=======
  if (temp->duration == INSTANT)
>>>>>>> ba246abe
  {
    result = palloc(sizeof(Temporal *));
    result[0] = (Temporal *)tinstant_transform_tcount((TInstant *)temp);
    *count = 1;
  }
  else if (temp->temptype == INSTANTSET)
  {
    result = (Temporal **)tinstantset_transform_tcount((TInstantSet *) temp);
    *count = ((TInstantSet *)temp)->count;
<<<<<<< HEAD
  } 
  else if (temp->temptype == SEQUENCE)
=======
  }
  else if (temp->duration == SEQUENCE)
>>>>>>> ba246abe
  {
    result = palloc(sizeof(Temporal *));
    result[0] = (Temporal *)tsequence_transform_tcount((TSequence *) temp);
    *count = 1;
  }
  else /* temp->temptype == SEQUENCESET */
  {
    result = (Temporal **)tsequenceset_transform_tcount((TSequenceSet *) temp);
    *count = ((TSequenceSet *)temp)->count;
  }
  assert(result != NULL);
  return result;
}

PG_FUNCTION_INFO_V1(temporal_tcount_transfn);
/**
 * Generic transition function for temporal aggregation
 */
PGDLLEXPORT Datum
temporal_tcount_transfn(PG_FUNCTION_ARGS)
{
  SkipList *state = PG_ARGISNULL(0) ? NULL :
    (SkipList *) PG_GETARG_POINTER(0);
  if (PG_ARGISNULL(1))
  {
    if (state)
      PG_RETURN_POINTER(state);
    else
      PG_RETURN_NULL();
  }

  Temporal *temp = PG_GETARG_TEMPORAL(1);
  int count;
  Temporal **tsequenceset = temporal_transform_tcount(temp, &count);
  if (state)
  {
    if (skiplist_headval(state)->temptype != tsequenceset[0]->temptype)
      ereport(ERROR, (errcode(ERRCODE_INTERNAL_ERROR),
        errmsg("Cannot aggregate temporal values of different type")));
    skiplist_splice(fcinfo, state, tsequenceset, count, &datum_sum_int32, false);
  }
  else
    state = skiplist_make(fcinfo, tsequenceset, count);

  for (int i = 0; i< count; i++)
    pfree(tsequenceset[i]);
  pfree(tsequenceset);
  PG_FREE_IF_COPY(temp, 1);
  PG_RETURN_POINTER(state);
}

PG_FUNCTION_INFO_V1(temporal_tcount_combinefn);
/**
 * Generic combine function for temporal aggregation
 */
PGDLLEXPORT Datum
temporal_tcount_combinefn(PG_FUNCTION_ARGS)
{
  return temporal_tagg_combinefn(fcinfo, &datum_sum_int32, false);
}

/*****************************************************************************
 * Temporal extent
 *****************************************************************************/

PG_FUNCTION_INFO_V1(temporal_extent_transfn);
/**
 * Transition function for temporal extent aggregation of temporal values
 * with period bounding box
 */
PGDLLEXPORT Datum
temporal_extent_transfn(PG_FUNCTION_ARGS)
{
  Period *p = PG_ARGISNULL(0) ? NULL : PG_GETARG_PERIOD(0);
  Temporal *temp = PG_ARGISNULL(1) ? NULL : PG_GETARG_TEMPORAL(1);
  Period *result;

  /* Can't do anything with null inputs */
  if (!p && !temp)
    PG_RETURN_NULL();
  /* Null period and non-null temporal, return the bbox of the temporal */
  if (!p)
  {
    result = palloc0(sizeof(Period));
    temporal_bbox(result, temp);
    PG_RETURN_POINTER(result);
  }
  /* Non-null period and null temporal, return the period */
  if (!temp)
  {
    result = palloc0(sizeof(Period));
    memcpy(result, p, sizeof(Period));
    PG_RETURN_POINTER(result);
  }

  Period p1;
  temporal_bbox(&p1, temp);
  result = period_super_union(p, &p1);

  PG_FREE_IF_COPY(temp, 1);
  PG_RETURN_POINTER(result);
}

PG_FUNCTION_INFO_V1(temporal_extent_combinefn);
/**
 * Combine function for temporal extent aggregation
 */
PGDLLEXPORT Datum
temporal_extent_combinefn(PG_FUNCTION_ARGS)
{
  Period *p1 = PG_ARGISNULL(0) ? NULL : PG_GETARG_PERIOD(0);
  Period *p2 = PG_ARGISNULL(1) ? NULL : PG_GETARG_PERIOD(1);

  if (!p2 && !p1)
    PG_RETURN_NULL();
  if (p1 && !p2)
    PG_RETURN_POINTER(p1);
  if (p2 && !p1)
    PG_RETURN_POINTER(p2);

  Period *result = period_super_union(p1, p2);
  PG_RETURN_POINTER(result);
}

/*****************************************************************************/

PG_FUNCTION_INFO_V1(tnumber_extent_transfn);
/**
 * Transition function for temporal extent aggregation for temporal numbers
 */
PGDLLEXPORT Datum
tnumber_extent_transfn(PG_FUNCTION_ARGS)
{
  TBOX *box = PG_ARGISNULL(0) ? NULL : PG_GETARG_TBOX_P(0);
  Temporal *temp = PG_ARGISNULL(1) ? NULL : PG_GETARG_TEMPORAL(1);

  /* Can't do anything with null inputs */
  if (!box && !temp)
    PG_RETURN_NULL();
  TBOX *result = palloc0(sizeof(TBOX));
  /* Null box and non-null temporal, return the bbox of the temporal */
  if (!box)
  {
    temporal_bbox(result, temp);
    PG_RETURN_POINTER(result);
  }
  /* Non-null box and null temporal, return the box */
  if (!temp)
  {
    memcpy(result, box, sizeof(TBOX));
    PG_RETURN_POINTER(result);
  }

  /* Both box and temporal are not null */
  temporal_bbox(result, temp);
  tbox_expand(result, box);
  PG_FREE_IF_COPY(temp, 1);
  PG_RETURN_POINTER(result);
}

PG_FUNCTION_INFO_V1(tnumber_extent_combinefn);
/**
 * Combine function for temporal extent aggregation for temporal numbers
 */
PGDLLEXPORT Datum
tnumber_extent_combinefn(PG_FUNCTION_ARGS)
{
  TBOX *box1 = PG_ARGISNULL(0) ? NULL : PG_GETARG_TBOX_P(0);
  TBOX *box2 = PG_ARGISNULL(1) ? NULL : PG_GETARG_TBOX_P(1);

  if (!box2 && !box1)
    PG_RETURN_NULL();
  if (box1 && !box2)
    PG_RETURN_POINTER(box1);
  if (box2 && !box1)
    PG_RETURN_POINTER(box2);
  /* Both boxes are not null */
  ensure_same_dimensionality_tbox(box1, box2);
  TBOX *result = tbox_copy(box1);
  tbox_expand(result, box2);
  PG_RETURN_POINTER(result);
}

/*****************************************************************************
 * Temporal boolean functions
 *****************************************************************************/

PG_FUNCTION_INFO_V1(tbool_tand_transfn);
/**
 * Transition function for temporal and aggregation of temporal boolean values
 */
PGDLLEXPORT Datum
tbool_tand_transfn(PG_FUNCTION_ARGS)
{
  return temporal_tagg_transfn(fcinfo, &datum_and, CROSSINGS_NO);
}

PG_FUNCTION_INFO_V1(tbool_tand_combinefn);
/**
 * Combine function for temporal and aggregation of temporal boolean values
 */
PGDLLEXPORT Datum
tbool_tand_combinefn(PG_FUNCTION_ARGS)
{
  return temporal_tagg_combinefn(fcinfo, &datum_and, CROSSINGS_NO);
}

PG_FUNCTION_INFO_V1(tbool_tor_transfn);
/**
 * Transition function for temporal or aggregation of temporal boolean values
 */
PGDLLEXPORT Datum
tbool_tor_transfn(PG_FUNCTION_ARGS)
{
  return temporal_tagg_transfn(fcinfo, &datum_or, CROSSINGS_NO);
}

PG_FUNCTION_INFO_V1(tbool_tor_combinefn);
/**
 * Combine function for temporal or aggregation of temporal boolean values
 */
PGDLLEXPORT Datum
tbool_tor_combinefn(PG_FUNCTION_ARGS)
{
  return temporal_tagg_combinefn(fcinfo, &datum_or, CROSSINGS_NO);
}

/*****************************************************************************/

PG_FUNCTION_INFO_V1(tint_tmin_transfn);
/**
 * Transition function for temporal minimum aggregation of temporal integer values
 */
PGDLLEXPORT Datum
tint_tmin_transfn(PG_FUNCTION_ARGS)
{
  return temporal_tagg_transfn(fcinfo, &datum_min_int32, CROSSINGS_NO);
}

PG_FUNCTION_INFO_V1(tint_tmin_combinefn);
/**
 * Combine function for temporal minimum aggregation of temporal integer values
 */
PGDLLEXPORT Datum
tint_tmin_combinefn(PG_FUNCTION_ARGS)
{
  return temporal_tagg_combinefn(fcinfo, &datum_min_int32, CROSSINGS_NO);
}

PG_FUNCTION_INFO_V1(tfloat_tmin_transfn);
/**
 * Transition function for temporal minimum aggregation of temporal float values
 */
PGDLLEXPORT Datum
tfloat_tmin_transfn(PG_FUNCTION_ARGS)
{
  return temporal_tagg_transfn(fcinfo, &datum_min_float8, CROSSINGS);
}

PG_FUNCTION_INFO_V1(tfloat_tmin_combinefn);
/**
 * Combine function for temporal minimum aggregation of temporal float values
 */
PGDLLEXPORT Datum
tfloat_tmin_combinefn(PG_FUNCTION_ARGS)
{
  return temporal_tagg_combinefn(fcinfo, &datum_min_float8, CROSSINGS);
}

PG_FUNCTION_INFO_V1(tint_tmax_transfn);
/**
 * Transition function for temporal maximum aggregation of temporal integer values
 */
PGDLLEXPORT Datum
tint_tmax_transfn(PG_FUNCTION_ARGS)
{
  return temporal_tagg_transfn(fcinfo, &datum_max_int32, CROSSINGS_NO);
}

PG_FUNCTION_INFO_V1(tint_tmax_combinefn);
/**
 * Combine function for temporal maximum aggregation of temporal integer values
 */
PGDLLEXPORT Datum
tint_tmax_combinefn(PG_FUNCTION_ARGS)
{
  return temporal_tagg_combinefn(fcinfo, &datum_max_int32, CROSSINGS_NO);
}

PG_FUNCTION_INFO_V1(tfloat_tmax_transfn);
/**
 * Transition function for temporal maximum aggregation of temporal float values
 */
PGDLLEXPORT Datum
tfloat_tmax_transfn(PG_FUNCTION_ARGS)
{
  return temporal_tagg_transfn(fcinfo, &datum_max_float8, CROSSINGS);
}

PG_FUNCTION_INFO_V1(tfloat_tmax_combinefn);
/**
 * Combine function for temporal maximum aggregation of temporal float values
 */
PGDLLEXPORT Datum
tfloat_tmax_combinefn(PG_FUNCTION_ARGS)
{
  return temporal_tagg_combinefn(fcinfo, &datum_max_float8, CROSSINGS);
}

PG_FUNCTION_INFO_V1(tint_tsum_transfn);
/**
 * Transition function for temporal sum aggregation of temporal integer values
 */
PGDLLEXPORT Datum
tint_tsum_transfn(PG_FUNCTION_ARGS)
{
  return temporal_tagg_transfn(fcinfo, &datum_sum_int32, CROSSINGS_NO);
}

PG_FUNCTION_INFO_V1(tint_tsum_combinefn);
/**
 * Combine function for temporal sum aggregation of temporal integer values
 */
PGDLLEXPORT Datum
tint_tsum_combinefn(PG_FUNCTION_ARGS)
{
  return temporal_tagg_combinefn(fcinfo, &datum_sum_int32, CROSSINGS_NO);
}

PG_FUNCTION_INFO_V1(tfloat_tsum_transfn);
/**
 * Transition function for temporal sum aggregation of temporal float values
 */
PGDLLEXPORT Datum
tfloat_tsum_transfn(PG_FUNCTION_ARGS)
{
  return temporal_tagg_transfn(fcinfo, &datum_sum_float8, CROSSINGS_NO);
}

PG_FUNCTION_INFO_V1(tfloat_tsum_combinefn);
/**
 * Combine function for temporal sum aggregation of temporal float values
 */
PGDLLEXPORT Datum
tfloat_tsum_combinefn(PG_FUNCTION_ARGS)
{
  return temporal_tagg_combinefn(fcinfo, &datum_sum_float8, CROSSINGS_NO);
}

/*****************************************************************************/

PG_FUNCTION_INFO_V1(ttext_tmin_transfn);
/**
 * Transition function for temporal minimum aggregation of temporal text values
 */
PGDLLEXPORT Datum
ttext_tmin_transfn(PG_FUNCTION_ARGS)
{
  return temporal_tagg_transfn(fcinfo, &datum_min_text, CROSSINGS_NO);
}

PG_FUNCTION_INFO_V1(ttext_tmin_combinefn);
/**
 * Combine function for temporal minimum aggregation of temporal text values
 */
PGDLLEXPORT Datum
ttext_tmin_combinefn(PG_FUNCTION_ARGS)
{
  return temporal_tagg_combinefn(fcinfo, &datum_min_text, CROSSINGS_NO);
}

PG_FUNCTION_INFO_V1(ttext_tmax_transfn);
/**
 * Transition function for temporal maximum aggregation of temporal text values
 */
PGDLLEXPORT Datum
ttext_tmax_transfn(PG_FUNCTION_ARGS)
{
  return temporal_tagg_transfn(fcinfo, &datum_max_text, CROSSINGS_NO);
}

PG_FUNCTION_INFO_V1(ttext_tmax_combinefn);
/**
 * Combine function for temporal maximum aggregation of temporal text values
 */
PGDLLEXPORT Datum
ttext_tmax_combinefn(PG_FUNCTION_ARGS)
{
  return temporal_tagg_combinefn(fcinfo, &datum_max_text, CROSSINGS_NO);
}

/*****************************************************************************
 * Temporal average
 *****************************************************************************/

/**
 * Transform a temporal number into a temporal double2 value for
 * performing temporal average aggregation
 */
TInstant *
tnumberinst_transform_tavg(const TInstant *inst)
{
  double value = datum_double(tinstant_value(inst), inst->valuetypid);
  double2 dvalue;
  double2_set(&dvalue, value, 1);
  TInstant *result = tinstant_make(PointerGetDatum(&dvalue), inst->t,
    type_oid(T_DOUBLE2));
  return result;
}

PG_FUNCTION_INFO_V1(tnumber_tavg_transfn);
/**
 * Transition function for temporal average aggregation
 */
PGDLLEXPORT Datum
tnumber_tavg_transfn(PG_FUNCTION_ARGS)
{
  return temporal_tagg_transform_transfn(fcinfo, &datum_sum_double2,
    CROSSINGS_NO, &tnumberinst_transform_tavg);
}

PG_FUNCTION_INFO_V1(tnumber_tavg_combinefn);
/**
 * Combine function for temporal average aggregation
 */
PGDLLEXPORT Datum
tnumber_tavg_combinefn(PG_FUNCTION_ARGS)
{
  return temporal_tagg_combinefn(fcinfo, &datum_sum_double2, false);
}

/* Final function for tavg */

/**
 * Final function for temporal average aggregation of temporal instat values
 */
static TInstantSet *
tinstant_tavg_finalfn(TInstant **instants, int count)
{
  TInstant **newinstants = palloc(sizeof(TInstant *) * count);
  for (int i = 0; i < count; i++)
  {
    TInstant *inst = instants[i];
    double2 *value = (double2 *)DatumGetPointer(tinstant_value_ptr(inst));
    double tavg = value->a / value->b;
    newinstants[i] = tinstant_make(Float8GetDatum(tavg), inst->t,
      FLOAT8OID);
  }
  return tinstantset_make_free(newinstants, count);
}

/**
 * Final function for temporal average aggregation of temporal sequence values
 */
static TSequenceSet *
tsequence_tavg_finalfn(TSequence **sequences, int count)
{
  TSequence **newsequences = palloc(sizeof(TSequence *) * count);
  for (int i = 0; i < count; i++)
  {
    TSequence *seq = sequences[i];
    TInstant **instants = palloc(sizeof(TInstant *) * seq->count);
    for (int j = 0; j < seq->count; j++)
    {
      TInstant *inst = tsequence_inst_n(seq, j);
      double2 *value2 = (double2 *)DatumGetPointer(tinstant_value_ptr(inst));
      double value = value2->a / value2->b;
      instants[j] = tinstant_make(Float8GetDatum(value), inst->t,
        FLOAT8OID);
    }
    newsequences[i] = tsequence_make_free(instants, seq->count,
      seq->period.lower_inc, seq->period.upper_inc,
      MOBDB_FLAGS_GET_LINEAR(seq->flags), NORMALIZE);
  }
  return tsequenceset_make_free(newsequences, count, NORMALIZE);
}

PG_FUNCTION_INFO_V1(tnumber_tavg_finalfn);
/**
 * Final function for temporal average aggregation
 */
PGDLLEXPORT Datum
tnumber_tavg_finalfn(PG_FUNCTION_ARGS)
{
  /* The final function is strict, we do not need to test for null values */
  SkipList *state = (SkipList *) PG_GETARG_POINTER(0);
  if (state->length == 0)
    PG_RETURN_NULL();

  Temporal **values = skiplist_values(state);
  assert(values[0]->temptype == INSTANT || values[0]->temptype == SEQUENCE);
  Temporal *result = (values[0]->temptype == INSTANT) ?
    (Temporal *)tinstant_tavg_finalfn((TInstant **)values, state->length) :
    (Temporal *)tsequence_tavg_finalfn((TSequence **)values, state->length);
  pfree(values);
  PG_RETURN_POINTER(result);
}

/*****************************************************************************/<|MERGE_RESOLUTION|>--- conflicted
+++ resolved
@@ -1097,13 +1097,8 @@
   {
     if (skiplist_headval(state)->temptype != SEQUENCE)
       ereport(ERROR, (errcode(ERRCODE_INTERNAL_ERROR),
-<<<<<<< HEAD
         errmsg("Cannot aggregate temporal values of different type")));
     if (MOBDB_FLAGS_GET_LINEAR(skiplist_headval(state)->flags) != 
-=======
-        errmsg("Cannot aggregate temporal values of different duration")));
-    if (MOBDB_FLAGS_GET_LINEAR(skiplist_headval(state)->flags) !=
->>>>>>> ba246abe
         MOBDB_FLAGS_GET_LINEAR(seq->flags))
       ereport(ERROR, (errcode(ERRCODE_INTERNAL_ERROR),
         errmsg("Cannot aggregate temporal values of different interpolation")));
@@ -1175,7 +1170,6 @@
   Temporal *temp = PG_GETARG_TEMPORAL(1);
   ensure_valid_temptype(temp->temptype);
   SkipList *result;
-<<<<<<< HEAD
   if (temp->temptype == INSTANT) 
     result =  tinstant_tagg_transfn(fcinfo, state, (TInstant *)temp, 
       func);
@@ -1187,19 +1181,6 @@
       func, crossings);
   else /* temp->temptype == SEQUENCESET */
     result = tsequenceset_tagg_transfn(fcinfo, state, (TSequenceSet *)temp, 
-=======
-  if (temp->duration == INSTANT)
-    result =  tinstant_tagg_transfn(fcinfo, state, (TInstant *)temp,
-      func);
-  else if (temp->duration == INSTANTSET)
-    result =  tinstantset_tagg_transfn(fcinfo, state, (TInstantSet *)temp,
-      func);
-  else if (temp->duration == SEQUENCE)
-    result =  tsequence_tagg_transfn(fcinfo, state, (TSequence *)temp,
-      func, crossings);
-  else /* temp->duration == SEQUENCESET */
-    result = tsequenceset_tagg_transfn(fcinfo, state, (TSequenceSet *)temp,
->>>>>>> ba246abe
       func, crossings);
   PG_FREE_IF_COPY(temp, 1);
   PG_RETURN_POINTER(result);
@@ -1226,13 +1207,8 @@
 
   if (skiplist_headval(state1)->temptype != skiplist_headval(state2)->temptype)
     ereport(ERROR, (errcode(ERRCODE_INTERNAL_ERROR),
-<<<<<<< HEAD
       errmsg("Cannot aggregate temporal values of different type")));
   if (MOBDB_FLAGS_GET_LINEAR(skiplist_headval(state1)->flags) != 
-=======
-      errmsg("Cannot aggregate temporal values of different duration")));
-  if (MOBDB_FLAGS_GET_LINEAR(skiplist_headval(state1)->flags) !=
->>>>>>> ba246abe
       MOBDB_FLAGS_GET_LINEAR(skiplist_headval(state2)->flags))
     ereport(ERROR, (errcode(ERRCODE_INTERNAL_ERROR),
       errmsg("Cannot aggregate temporal values of different interpolation")));
@@ -1358,11 +1334,7 @@
   TInstant *(*func)(const TInstant *))
 {
   Temporal **result;
-<<<<<<< HEAD
   if (temp->temptype == INSTANT) 
-=======
-  if (temp->duration == INSTANT)
->>>>>>> ba246abe
   {
     result = palloc(sizeof(Temporal *));
     result[0] = (Temporal *)func((TInstant *)temp);
@@ -1373,13 +1345,8 @@
     result = (Temporal **)tinstantset_transform_tagg((
       TInstantSet *) temp, func);
     *count = ((TInstantSet *)temp)->count;
-<<<<<<< HEAD
   } 
   else if (temp->temptype == SEQUENCE)
-=======
-  }
-  else if (temp->duration == SEQUENCE)
->>>>>>> ba246abe
   {
     result = palloc(sizeof(Temporal *));
     result[0] = (Temporal *)tsequence_transform_tagg(
@@ -1523,11 +1490,7 @@
 temporal_transform_tcount(const Temporal *temp, int *count)
 {
   Temporal **result;
-<<<<<<< HEAD
   if (temp->temptype == INSTANT) 
-=======
-  if (temp->duration == INSTANT)
->>>>>>> ba246abe
   {
     result = palloc(sizeof(Temporal *));
     result[0] = (Temporal *)tinstant_transform_tcount((TInstant *)temp);
@@ -1537,13 +1500,8 @@
   {
     result = (Temporal **)tinstantset_transform_tcount((TInstantSet *) temp);
     *count = ((TInstantSet *)temp)->count;
-<<<<<<< HEAD
   } 
   else if (temp->temptype == SEQUENCE)
-=======
-  }
-  else if (temp->duration == SEQUENCE)
->>>>>>> ba246abe
   {
     result = palloc(sizeof(Temporal *));
     result[0] = (Temporal *)tsequence_transform_tcount((TSequence *) temp);
