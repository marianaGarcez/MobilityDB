--- conflicted
+++ resolved
@@ -427,11 +427,7 @@
 }
 
 /**
-<<<<<<< HEAD
- * Evalues tintersects/tdisjoint for a temporal point and a geometry
-=======
  * Evaluates tintersects/tdisjoint for a temporal point and a geometry
->>>>>>> 0a992630
  *
  * @param[in] temp Temporal point
  * @param[in] gs Geometry
